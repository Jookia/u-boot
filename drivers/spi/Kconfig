--- conflicted
+++ resolved
@@ -247,11 +247,7 @@
 
 config KIRKWOOD_SPI
 	bool "Marvell Kirkwood SPI Driver"
-<<<<<<< HEAD
-	depends on ARCH_KIRKWOOD
-=======
 	depends on ARCH_KIRKWOOD || ARCH_MVEBU
->>>>>>> a517796c
 	help
 	  Enable support for SPI on various Marvell SoCs, such as
 	  Kirkwood and Armada 375.
