// SPDX-License-Identifier: GPL-2.0
/*
 * Copyright (C) 2018 MediaTek Inc.
 * Author: Ryder Lee <ryder.lee@mediatek.com>
 */

#include <dm.h>
#include <dm/device-internal.h>
#include <dm/lists.h>
#include <dm/pinctrl.h>
#include <asm/io.h>
#include <asm-generic/gpio.h>
#include <linux/bitops.h>

#include "pinctrl-mtk-common.h"

#if CONFIG_IS_ENABLED(PINCONF)
/**
 * struct mtk_drive_desc - the structure that holds the information
 *			    of the driving current
 * @min:	the minimum current of this group
 * @max:	the maximum current of this group
 * @step:	the step current of this group
 * @scal:	the weight factor
 *
 * formula: output = ((input) / step - 1) * scal
 */
struct mtk_drive_desc {
	u8 min;
	u8 max;
	u8 step;
	u8 scal;
};

/* The groups of drive strength */
static const struct mtk_drive_desc mtk_drive[] = {
	[DRV_GRP0] = { 4, 16, 4, 1 },
	[DRV_GRP1] = { 4, 16, 4, 2 },
	[DRV_GRP2] = { 2, 8, 2, 1 },
	[DRV_GRP3] = { 2, 8, 2, 2 },
	[DRV_GRP4] = { 2, 16, 2, 1 },
};
#endif

static const char *mtk_pinctrl_dummy_name = "_dummy";

static void mtk_w32(struct udevice *dev, u8 i, u32 reg, u32 val)
{
	struct mtk_pinctrl_priv *priv = dev_get_priv(dev);

	__raw_writel(val, priv->base[i] + reg);
}

static u32 mtk_r32(struct udevice *dev, u8 i, u32 reg)
{
	struct mtk_pinctrl_priv *priv = dev_get_priv(dev);

	return __raw_readl(priv->base[i] + reg);
}

static inline int get_count_order(unsigned int count)
{
	int order;

	order = fls(count) - 1;
	if (count & (count - 1))
		order++;
	return order;
}

void mtk_rmw(struct udevice *dev, u32 reg, u32 mask, u32 set)
{
	return mtk_i_rmw(dev, 0, reg, mask, set);
}

void mtk_i_rmw(struct udevice *dev, u8 i, u32 reg, u32 mask, u32 set)
{
	u32 val;

	val = mtk_r32(dev, i, reg);
	val &= ~mask;
	val |= set;
	mtk_w32(dev, i, reg, val);
}

static int mtk_hw_pin_field_lookup(struct udevice *dev, int pin,
				   const struct mtk_pin_reg_calc *rc,
				   struct mtk_pin_field *pfd)
{
	struct mtk_pinctrl_priv *priv = dev_get_priv(dev);
	const struct mtk_pin_field_calc *c, *e;
	u32 bits;
	u32 base_calc = priv->soc->base_calc;

	c = rc->range;
	e = c + rc->nranges;

	while (c < e) {
		if (pin >= c->s_pin && pin <= c->e_pin)
			break;
		c++;
	}

	if (c >= e)
		return -EINVAL;

	/* Calculated bits as the overall offset the pin is located at,
	 * if c->fixed is held, that determines the all the pins in the
	 * range use the same field with the s_pin.
	 */
	bits = c->fixed ? c->s_bit : c->s_bit + (pin - c->s_pin) * (c->x_bits);

	/* Fill pfd from bits. For example 32-bit register applied is assumed
	 * when c->sz_reg is equal to 32.
	 */
	pfd->offset = c->s_addr + c->x_addrs * (bits / c->sz_reg);
	pfd->bitpos = bits % c->sz_reg;
	pfd->mask = (1 << c->x_bits) - 1;

	if (base_calc)
		pfd->index = c->i_base;
	else
		pfd->index = 0;

	/* pfd->next is used for indicating that bit wrapping-around happens
	 * which requires the manipulation for bit 0 starting in the next
	 * register to form the complete field read/write.
	 */
	pfd->next = pfd->bitpos + c->x_bits > c->sz_reg ? c->x_addrs : 0;

	return 0;
}

static int mtk_hw_pin_field_get(struct udevice *dev, int pin,
				int field, struct mtk_pin_field *pfd)
{
	struct mtk_pinctrl_priv *priv = dev_get_priv(dev);
	const struct mtk_pin_reg_calc *rc;

	if (field < 0 || field >= PINCTRL_PIN_REG_MAX)
		return -EINVAL;

	if (priv->soc->reg_cal && priv->soc->reg_cal[field].range)
		rc = &priv->soc->reg_cal[field];
	else
		return -EINVAL;

	return mtk_hw_pin_field_lookup(dev, pin, rc, pfd);
}

static void mtk_hw_bits_part(struct mtk_pin_field *pf, int *h, int *l)
{
	*l = 32 - pf->bitpos;
	*h = get_count_order(pf->mask) - *l;
}

static void mtk_hw_write_cross_field(struct udevice *dev,
				     struct mtk_pin_field *pf, int value)
{
	int nbits_l, nbits_h;

	mtk_hw_bits_part(pf, &nbits_h, &nbits_l);

	mtk_i_rmw(dev, pf->index, pf->offset, pf->mask << pf->bitpos,
		(value & pf->mask) << pf->bitpos);

	mtk_i_rmw(dev, pf->index, pf->offset + pf->next, BIT(nbits_h) - 1,
		(value & pf->mask) >> nbits_l);
}

static void mtk_hw_read_cross_field(struct udevice *dev,
				    struct mtk_pin_field *pf, int *value)
{
	int nbits_l, nbits_h, h, l;

	mtk_hw_bits_part(pf, &nbits_h, &nbits_l);

	l  = (mtk_r32(dev, pf->index, pf->offset) >> pf->bitpos) & (BIT(nbits_l) - 1);
	h  = (mtk_r32(dev, pf->index, pf->offset + pf->next)) & (BIT(nbits_h) - 1);

	*value = (h << nbits_l) | l;
}

static int mtk_hw_set_value(struct udevice *dev, int pin, int field,
			    int value)
{
	struct mtk_pin_field pf;
	int err;

	err = mtk_hw_pin_field_get(dev, pin, field, &pf);
	if (err)
		return err;

	if (!pf.next)
		mtk_i_rmw(dev, pf.index, pf.offset, pf.mask << pf.bitpos,
			(value & pf.mask) << pf.bitpos);
	else
		mtk_hw_write_cross_field(dev, &pf, value);

	return 0;
}

static int mtk_hw_get_value(struct udevice *dev, int pin, int field,
			    int *value)
{
	struct mtk_pin_field pf;
	int err;

	err = mtk_hw_pin_field_get(dev, pin, field, &pf);
	if (err)
		return err;

	if (!pf.next)
		*value = (mtk_r32(dev, pf.index, pf.offset) >> pf.bitpos) & pf.mask;
	else
		mtk_hw_read_cross_field(dev, &pf, value);

	return 0;
}

#if CONFIG_IS_ENABLED(PINCONF)
static int mtk_get_pin_io_type(struct udevice *dev, int pin,
			       struct mtk_io_type_desc *io_type)
{
	struct mtk_pinctrl_priv *priv = dev_get_priv(dev);
	u8 io_n = priv->soc->pins[pin].io_n;

	if (io_n >= priv->soc->ntype)
		return -EINVAL;

	io_type->name = priv->soc->io_type[io_n].name;
	io_type->bias_set = priv->soc->io_type[io_n].bias_set;
	io_type->drive_set = priv->soc->io_type[io_n].drive_set;
	io_type->input_enable = priv->soc->io_type[io_n].input_enable;

	return 0;
}
#endif

static int mtk_get_groups_count(struct udevice *dev)
{
	struct mtk_pinctrl_priv *priv = dev_get_priv(dev);

	return priv->soc->ngrps;
}

static const char *mtk_get_pin_name(struct udevice *dev,
				    unsigned int selector)
{
	struct mtk_pinctrl_priv *priv = dev_get_priv(dev);

	if (!priv->soc->pins[selector].name)
		return mtk_pinctrl_dummy_name;

	return priv->soc->pins[selector].name;
}

static int mtk_get_pins_count(struct udevice *dev)
{
	struct mtk_pinctrl_priv *priv = dev_get_priv(dev);

	return priv->soc->npins;
}

static int mtk_get_pin_muxing(struct udevice *dev, unsigned int selector,
			      char *buf, int size)
{
	int val, err;
	err = mtk_hw_get_value(dev, selector, PINCTRL_PIN_REG_MODE, &val);
	if (err)
		return err;

	snprintf(buf, size, "Aux Func.%d", val);
	return 0;
}

static const char *mtk_get_group_name(struct udevice *dev,
				      unsigned int selector)
{
	struct mtk_pinctrl_priv *priv = dev_get_priv(dev);

	if (!priv->soc->grps[selector].name)
		return mtk_pinctrl_dummy_name;

	return priv->soc->grps[selector].name;
}

static int mtk_get_functions_count(struct udevice *dev)
{
	struct mtk_pinctrl_priv *priv = dev_get_priv(dev);

	return priv->soc->nfuncs;
}

static const char *mtk_get_function_name(struct udevice *dev,
					 unsigned int selector)
{
	struct mtk_pinctrl_priv *priv = dev_get_priv(dev);

	if (!priv->soc->funcs[selector].name)
		return mtk_pinctrl_dummy_name;

	return priv->soc->funcs[selector].name;
}

static int mtk_pinmux_set(struct udevice *dev, unsigned int pin_selector,
			  unsigned int func_selector)
{
	int err;

	err = mtk_hw_set_value(dev, pin_selector, PINCTRL_PIN_REG_MODE,
			       func_selector);
	if (err)
		return err;

	return 0;
}

static int mtk_pinmux_group_set(struct udevice *dev,
				unsigned int group_selector,
				unsigned int func_selector)
{
	struct mtk_pinctrl_priv *priv = dev_get_priv(dev);
	const struct mtk_group_desc *grp =
			&priv->soc->grps[group_selector];
	int i;

	for (i = 0; i < grp->num_pins; i++) {
		const int *pin_modes = grp->data;

		mtk_hw_set_value(dev, grp->pins[i], PINCTRL_PIN_REG_MODE,
				 pin_modes[i]);
	}

	return 0;
}

#if CONFIG_IS_ENABLED(PINCONF)
static const struct pinconf_param mtk_conf_params[] = {
	{ "bias-disable", PIN_CONFIG_BIAS_DISABLE, 0 },
	{ "bias-pull-up", PIN_CONFIG_BIAS_PULL_UP, 1 },
	{ "bias-pull-down", PIN_CONFIG_BIAS_PULL_DOWN, 1 },
	{ "input-schmitt-enable", PIN_CONFIG_INPUT_SCHMITT_ENABLE, 1 },
	{ "input-schmitt-disable", PIN_CONFIG_INPUT_SCHMITT_ENABLE, 0 },
	{ "input-enable", PIN_CONFIG_INPUT_ENABLE, 1 },
	{ "input-disable", PIN_CONFIG_INPUT_ENABLE, 0 },
	{ "output-enable", PIN_CONFIG_OUTPUT_ENABLE, 1 },
	{ "output-high", PIN_CONFIG_OUTPUT, 1, },
	{ "output-low", PIN_CONFIG_OUTPUT, 0, },
	{ "drive-strength", PIN_CONFIG_DRIVE_STRENGTH, 0 },
};

int mtk_pinconf_bias_set_v0(struct udevice *dev, u32 pin, bool disable,
			    bool pullup, u32 val)
{
	return mtk_pinconf_bias_set_pu_pd(dev, pin, disable, pullup, val);
}

int mtk_pinconf_bias_set_v1(struct udevice *dev, u32 pin, bool disable,
			    bool pullup, u32 val)
{
	int err;

	/* set pupd_r1_r0 if pullen_pullsel succeeded */
	err = mtk_pinconf_bias_set_pullen_pullsel(dev, pin, disable, pullup,
						  val);
	if (!err)
		return mtk_pinconf_bias_set_pupd_r1_r0(dev, pin, disable,
						       pullup, val);

	return err;
}

int mtk_pinconf_bias_set_pu_pd(struct udevice *dev, u32 pin, bool disable,
			       bool pullup, u32 val)
{
	int err;

	if (disable) {
		err = mtk_hw_set_value(dev, pin, PINCTRL_PIN_REG_PU, 0);
		if (err)
			return err;
		err = mtk_hw_set_value(dev, pin, PINCTRL_PIN_REG_PD, 0);
		if (err)
			return err;
	} else {
		err = mtk_hw_set_value(dev, pin, PINCTRL_PIN_REG_PU, pullup);
		if (err)
			return err;
		err = mtk_hw_set_value(dev, pin, PINCTRL_PIN_REG_PD, !pullup);
		if (err)
			return err;
	}

	return 0;
}

int mtk_pinconf_bias_set_pullen_pullsel(struct udevice *dev, u32 pin,
					bool disable, bool pullup, u32 val)
{
	int err;

	if (disable) {
		err = mtk_hw_set_value(dev, pin, PINCTRL_PIN_REG_PULLEN, 0);
		if (err)
			return err;
	} else {
		err = mtk_hw_set_value(dev, pin, PINCTRL_PIN_REG_PULLEN, 1);
		if (err)
			return err;
		err = mtk_hw_set_value(dev, pin, PINCTRL_PIN_REG_PULLSEL,
				       pullup);
		if (err)
			return err;
	}

	return 0;
}

int mtk_pinconf_bias_set_pupd_r1_r0(struct udevice *dev, u32 pin, bool disable,
				    bool pullup, u32 val)
{
	int err, r0, r1;

	r0 = !!(val & 1);
	r1 = !!(val & 2);

	if (disable) {
		pullup = 0;
		r0 = 0;
		r1 = 0;
	}

	/* MTK HW PUPD bit: 1 for pull-down, 0 for pull-up */
	err = mtk_hw_set_value(dev, pin, PINCTRL_PIN_REG_PUPD, !pullup);
	if (err)
		return err;

	/* Also set PUPD/R0/R1 if the pin has them */
	mtk_hw_set_value(dev, pin, PINCTRL_PIN_REG_R0, r0);
	mtk_hw_set_value(dev, pin, PINCTRL_PIN_REG_R1, r1);

	return 0;
}

int mtk_pinconf_bias_set(struct udevice *dev, u32 pin, u32 arg, u32 val)
{
	int err;
	struct mtk_pinctrl_priv *priv = dev_get_priv(dev);
	struct mtk_io_type_desc io_type;
	int rev = priv->soc->rev;
	bool disable, pullup;

	disable = (arg == PIN_CONFIG_BIAS_DISABLE);
	pullup = (arg == PIN_CONFIG_BIAS_PULL_UP);

	if (!mtk_get_pin_io_type(dev, pin, &io_type)) {
		if (io_type.bias_set)
			err = io_type.bias_set(dev, pin, disable, pullup,
					       val);
		else
			err = -EINVAL;

	} else if (rev == MTK_PINCTRL_V0) {
		err = mtk_pinconf_bias_set_v0(dev, pin, disable, pullup, val);
	} else {
		err = mtk_pinconf_bias_set_v1(dev, pin, disable, pullup, val);
	}

	return err;
}

int mtk_pinconf_input_enable_v1(struct udevice *dev, u32 pin, u32 arg)
{
	int err;

	err = mtk_hw_set_value(dev, pin, PINCTRL_PIN_REG_IES, 1);
	if (err)
		return err;
	err = mtk_hw_set_value(dev, pin, PINCTRL_PIN_REG_DIR, 0);
	if (err)
		return err;

	return 0;
}

int mtk_pinconf_input_enable(struct udevice *dev, u32 pin, u32 arg)
{
	struct mtk_pinctrl_priv *priv = dev_get_priv(dev);
	struct mtk_io_type_desc io_type;

	int rev = priv->soc->rev;

	if (!mtk_get_pin_io_type(dev, pin, &io_type))
		if (io_type.input_enable)
			return io_type.input_enable(dev, pin, arg);
	if (rev == MTK_PINCTRL_V1)
		return mtk_pinconf_input_enable_v1(dev, pin, arg);

	return 0;
}

int mtk_pinconf_drive_set_v0(struct udevice *dev, u32 pin, u32 arg)
{
	struct mtk_pinctrl_priv *priv = dev_get_priv(dev);
	const struct mtk_pin_desc *desc = &priv->soc->pins[pin];
	const struct mtk_drive_desc *tb;
	int err = -ENOTSUPP;

	tb = &mtk_drive[desc->drv_n];
	/* 4mA when (e8, e4) = (0, 0)
	 * 8mA when (e8, e4) = (0, 1)
	 * 12mA when (e8, e4) = (1, 0)
	 * 16mA when (e8, e4) = (1, 1)
	 */
	if ((arg >= tb->min && arg <= tb->max) && !(arg % tb->step)) {
		arg = (arg / tb->step - 1) * tb->scal;
		err = mtk_hw_set_value(dev, pin, PINCTRL_PIN_REG_E4,
				       arg & 0x1);
		if (err)
			return err;
		err = mtk_hw_set_value(dev, pin, PINCTRL_PIN_REG_E8,
				       (arg & 0x2) >> 1);
		if (err)
			return err;
	}

	return err;
}

int mtk_pinconf_drive_set_v1(struct udevice *dev, u32 pin, u32 arg)
{
	struct mtk_pinctrl_priv *priv = dev_get_priv(dev);
	const struct mtk_pin_desc *desc = &priv->soc->pins[pin];
	const struct mtk_drive_desc *tb;
	int err = -ENOTSUPP;

	tb = &mtk_drive[desc->drv_n];
	if ((arg >= tb->min && arg <= tb->max) && !(arg % tb->step)) {
		arg = (arg / tb->step - 1) * tb->scal;
		err = mtk_hw_set_value(dev, pin, PINCTRL_PIN_REG_DRV, arg);
		if (err)
			return err;
	}

	return err;
}

int mtk_pinconf_drive_set(struct udevice *dev, u32 pin, u32 arg)
{
	int err;
	struct mtk_pinctrl_priv *priv = dev_get_priv(dev);
	struct mtk_io_type_desc io_type;
	int rev = priv->soc->rev;

	if (!mtk_get_pin_io_type(dev, pin, &io_type)) {
		if (io_type.drive_set)
			err = io_type.drive_set(dev, pin, arg);
		else
			err = -EINVAL;
	} else if (rev == MTK_PINCTRL_V0) {
		err = mtk_pinconf_drive_set_v0(dev, pin, arg);
	} else {
		err = mtk_pinconf_drive_set_v1(dev, pin, arg);
	}

	return err;
}

static int mtk_pinconf_set(struct udevice *dev, unsigned int pin,
			   unsigned int param, unsigned int arg)
{
	int err = 0;

	switch (param) {
	case PIN_CONFIG_BIAS_DISABLE:
	case PIN_CONFIG_BIAS_PULL_UP:
	case PIN_CONFIG_BIAS_PULL_DOWN:
		err = mtk_pinconf_bias_set(dev, pin, param, arg);
		if (err)
			goto err;
		break;
	case PIN_CONFIG_OUTPUT_ENABLE:
		err = mtk_hw_set_value(dev, pin, PINCTRL_PIN_REG_SMT, 0);
		if (err)
			goto err;
		err = mtk_hw_set_value(dev, pin, PINCTRL_PIN_REG_DIR, 1);
		if (err)
			goto err;
		break;
	case PIN_CONFIG_INPUT_ENABLE:
		err = mtk_pinconf_input_enable(dev, pin, param);
		if (err)
			goto err;
		break;
	case PIN_CONFIG_OUTPUT:
		err = mtk_hw_set_value(dev, pin, PINCTRL_PIN_REG_DIR, 1);
		if (err)
			goto err;

		err = mtk_hw_set_value(dev, pin, PINCTRL_PIN_REG_DO, arg);
		if (err)
			goto err;
		break;
	case PIN_CONFIG_INPUT_SCHMITT_ENABLE:
		/* arg = 1: Input mode & SMT enable ;
		 * arg = 0: Output mode & SMT disable
		 */
		arg = arg ? 2 : 1;
		err = mtk_hw_set_value(dev, pin, PINCTRL_PIN_REG_DIR,
				       arg & 1);
		if (err)
			goto err;

		err = mtk_hw_set_value(dev, pin, PINCTRL_PIN_REG_SMT,
				       !!(arg & 2));
		if (err)
			goto err;
		break;
	case PIN_CONFIG_DRIVE_STRENGTH:
		err = mtk_pinconf_drive_set(dev, pin, arg);
		if (err)
			goto err;
		break;

	default:
		err = -ENOTSUPP;
	}

err:

	return err;
}

static int mtk_pinconf_group_set(struct udevice *dev,
				 unsigned int group_selector,
				 unsigned int param, unsigned int arg)
{
	struct mtk_pinctrl_priv *priv = dev_get_priv(dev);
	const struct mtk_group_desc *grp =
			&priv->soc->grps[group_selector];
	int i, ret;

	for (i = 0; i < grp->num_pins; i++) {
		ret = mtk_pinconf_set(dev, grp->pins[i], param, arg);
		if (ret)
			return ret;
	}

	return 0;
}
#endif

const struct pinctrl_ops mtk_pinctrl_ops = {
	.get_pins_count = mtk_get_pins_count,
	.get_pin_name = mtk_get_pin_name,
	.get_pin_muxing = mtk_get_pin_muxing,
	.get_groups_count = mtk_get_groups_count,
	.get_group_name = mtk_get_group_name,
	.get_functions_count = mtk_get_functions_count,
	.get_function_name = mtk_get_function_name,
	.pinmux_set = mtk_pinmux_set,
	.pinmux_group_set = mtk_pinmux_group_set,
#if CONFIG_IS_ENABLED(PINCONF)
	.pinconf_num_params = ARRAY_SIZE(mtk_conf_params),
	.pinconf_params = mtk_conf_params,
	.pinconf_set = mtk_pinconf_set,
	.pinconf_group_set = mtk_pinconf_group_set,
#endif
	.set_state = pinctrl_generic_set_state,
};

#if CONFIG_IS_ENABLED(DM_GPIO) || \
    (defined(CONFIG_XPL_BUILD) && defined(CONFIG_SPL_GPIO))
static int mtk_gpio_get(struct udevice *dev, unsigned int off)
{
	int val, err;

	err = mtk_hw_get_value(dev->parent, off, PINCTRL_PIN_REG_DI, &val);
	if (err)
		return err;

	return !!val;
}

static int mtk_gpio_set(struct udevice *dev, unsigned int off, int val)
{
	return mtk_hw_set_value(dev->parent, off, PINCTRL_PIN_REG_DO, !!val);
}

static int mtk_gpio_get_direction(struct udevice *dev, unsigned int off)
{
	int val, err;

	err = mtk_hw_get_value(dev->parent, off, PINCTRL_PIN_REG_DIR, &val);
	if (err)
		return err;

	return val ? GPIOF_OUTPUT : GPIOF_INPUT;
}

static int mtk_gpio_direction_input(struct udevice *dev, unsigned int off)
{
	return mtk_hw_set_value(dev->parent, off, PINCTRL_PIN_REG_DIR, 0);
}

static int mtk_gpio_direction_output(struct udevice *dev,
				     unsigned int off, int val)
{
	mtk_gpio_set(dev, off, val);

	/* And set the requested value */
	return mtk_hw_set_value(dev->parent, off, PINCTRL_PIN_REG_DIR, 1);
}

static int mtk_gpio_request(struct udevice *dev, unsigned int off,
			    const char *label)
{
	struct mtk_pinctrl_priv *priv = dev_get_priv(dev->parent);

	return mtk_hw_set_value(dev->parent, off, PINCTRL_PIN_REG_MODE,
				priv->soc->gpio_mode);
}

static int mtk_gpio_probe(struct udevice *dev)
{
	struct mtk_pinctrl_priv *priv = dev_get_priv(dev->parent);
	struct gpio_dev_priv *uc_priv;

	uc_priv = dev_get_uclass_priv(dev);
	uc_priv->bank_name = priv->soc->name;
	uc_priv->gpio_count = priv->soc->npins;

	return 0;
}

static const struct dm_gpio_ops mtk_gpio_ops = {
	.request = mtk_gpio_request,
	.set_value = mtk_gpio_set,
	.get_value = mtk_gpio_get,
	.get_function = mtk_gpio_get_direction,
	.direction_input = mtk_gpio_direction_input,
	.direction_output = mtk_gpio_direction_output,
};

static struct driver mtk_gpio_driver = {
	.name = "mediatek_gpio",
	.id	= UCLASS_GPIO,
	.probe = mtk_gpio_probe,
	.ops = &mtk_gpio_ops,
};

static int mtk_gpiochip_register(struct udevice *parent)
{
	struct uclass_driver *drv;
	struct udevice *dev;
	int ret;
	ofnode node;

	drv = lists_uclass_lookup(UCLASS_GPIO);
	if (!drv)
		return -ENOENT;

	/*
	 * Support upstream linux DTSI that define gpio-controller
	 * in the root node (instead of a dedicated subnode)
	 */
	if (dev_read_bool(parent, "gpio-controller")) {
		node = dev_ofnode(parent);
		goto bind;
	}

	ret = -ENOENT;
	dev_for_each_subnode(node, parent)
		if (ofnode_read_bool(node, "gpio-controller")) {
			ret = 0;
			break;
		}

	if (ret)
		return ret;

bind:
	ret = device_bind_with_driver_data(parent, &mtk_gpio_driver,
					   "mediatek_gpio", 0, node,
					   &dev);
	if (ret)
		return ret;

	return 0;
}
#endif

int mtk_pinctrl_common_bind(struct udevice *dev)
{
#if CONFIG_IS_ENABLED(DM_GPIO) || \
    (defined(CONFIG_SPL_BUILD) && defined(CONFIG_SPL_GPIO))
	return mtk_gpiochip_register(dev);
#else
	return 0;
#endif
}

int mtk_pinctrl_common_probe(struct udevice *dev,
			     const struct mtk_pinctrl_soc *soc)
{
	struct mtk_pinctrl_priv *priv = dev_get_priv(dev);
	u32 i = 0;
	fdt_addr_t addr;
	u32 base_calc = soc->base_calc;
	u32 nbase_names = soc->nbase_names;

	priv->soc = soc;

	if (!base_calc)
		nbase_names = 1;

	for (i = 0; i < nbase_names; i++) {
		addr = devfdt_get_addr_index(dev, i);
		if (addr == FDT_ADDR_T_NONE)
			return -EINVAL;
		priv->base[i] = (void __iomem *)addr;
	}

<<<<<<< HEAD
	return 0;
=======
#if CONFIG_IS_ENABLED(DM_GPIO) || \
    (defined(CONFIG_XPL_BUILD) && defined(CONFIG_SPL_GPIO))
	ret = mtk_gpiochip_register(dev);
#endif

	return ret;
>>>>>>> 0220a68c
}<|MERGE_RESOLUTION|>--- conflicted
+++ resolved
@@ -794,7 +794,7 @@
 int mtk_pinctrl_common_bind(struct udevice *dev)
 {
 #if CONFIG_IS_ENABLED(DM_GPIO) || \
-    (defined(CONFIG_SPL_BUILD) && defined(CONFIG_SPL_GPIO))
+    (defined(CONFIG_XPL_BUILD) && defined(CONFIG_SPL_GPIO))
 	return mtk_gpiochip_register(dev);
 #else
 	return 0;
@@ -822,14 +822,5 @@
 		priv->base[i] = (void __iomem *)addr;
 	}
 
-<<<<<<< HEAD
-	return 0;
-=======
-#if CONFIG_IS_ENABLED(DM_GPIO) || \
-    (defined(CONFIG_XPL_BUILD) && defined(CONFIG_SPL_GPIO))
-	ret = mtk_gpiochip_register(dev);
-#endif
-
-	return ret;
->>>>>>> 0220a68c
+	return 0;
 }