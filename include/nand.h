/* SPDX-License-Identifier: GPL-2.0 */
/*
 * (C) Copyright 2005
 * 2N Telekomunikace, a.s. <www.2n.cz>
 * Ladislav Michl <michl@2n.cz>
 */

#ifndef _NAND_H_
#define _NAND_H_

<<<<<<< HEAD
#include <config.h>

extern void spinand_init(void);
=======
>>>>>>> d11a6061
extern void nand_init(void);
void nand_reinit(void);
unsigned long nand_size(void);
unsigned int nand_page_size(void);

#include <linux/compat.h>
#include <linux/mtd/mtd.h>

int nand_mtd_to_devnum(struct mtd_info *mtd);

#if CONFIG_IS_ENABLED(SYS_NAND_SELF_INIT)
void board_nand_init(void);
int nand_register(int devnum, struct mtd_info *mtd);
void nand_unregister(struct mtd_info *mtd);
#else
struct nand_chip;

extern int board_nand_init(struct nand_chip *nand);
#endif

extern int nand_curr_device;

static inline int nand_read(struct mtd_info *info, loff_t ofs, size_t *len,
			    u_char *buf)
{
	return mtd_read(info, ofs, *len, (size_t *)len, buf);
}

static inline int nand_write(struct mtd_info *info, loff_t ofs, size_t *len,
			     u_char *buf)
{
	return mtd_write(info, ofs, *len, (size_t *)len, buf);
}

static inline int nand_block_isbad(struct mtd_info *info, loff_t ofs)
{
	return mtd_block_isbad(info, ofs);
}

static inline int nand_erase(struct mtd_info *info, loff_t off, size_t size)
{
	struct erase_info instr;

	instr.mtd = info;
	instr.addr = off;
	instr.len = size;

	return mtd_erase(info, &instr);
}

/*****************************************************************************
 * declarations from nand_util.c
 ****************************************************************************/

typedef struct mtd_oob_ops mtd_oob_ops_t;

struct nand_erase_options {
	loff_t length;		/* number of bytes to erase */
	loff_t offset;		/* first address in NAND to erase */
	int quiet;		/* don't display progress messages */
	int jffs2;		/* if true: format for jffs2 usage
				 * (write appropriate cleanmarker blocks) */
	int scrub;		/* if true, really clean NAND by erasing
				 * bad blocks (UNSAFE) */

	/* Don't include skipped bad blocks in size to be erased */
	int spread;
	/* maximum size that actual may be in order to not exceed the buf */
	loff_t lim;
};

typedef struct nand_erase_options nand_erase_options_t;

int nand_read_skip_bad(struct mtd_info *mtd, loff_t offset, size_t *length,
		       size_t *actual, loff_t lim, u_char *buffer);

#define WITH_DROP_FFS	(1 << 0) /* drop trailing all-0xff pages */
#define WITH_WR_VERIFY	(1 << 1) /* verify data was written correctly */

int nand_write_skip_bad(struct mtd_info *mtd, loff_t offset, size_t *length,
			size_t *actual, loff_t lim, u_char *buffer, int flags);
int nand_erase_opts(struct mtd_info *mtd,
		    const nand_erase_options_t *opts);
int nand_torture(struct mtd_info *mtd, loff_t offset);
int nand_verify_page_oob(struct mtd_info *mtd, struct mtd_oob_ops *ops,
			 loff_t ofs);
int nand_verify(struct mtd_info *mtd, loff_t ofs, size_t len, u_char *buf);

#define NAND_LOCK_STATUS_TIGHT	0x01
#define NAND_LOCK_STATUS_UNLOCK 0x04

int nand_lock(struct mtd_info *mtd, int tight);
int nand_unlock(struct mtd_info *mtd, loff_t start, size_t length,
		int allexcept);
int nand_get_lock_status(struct mtd_info *mtd, loff_t offset);

u32 nand_spl_adjust_offset(u32 sector, u32 offs);
int nand_spl_load_image(uint32_t offs, unsigned int size, void *dst);
int nand_spl_read_block(int block, int offset, int len, void *dst);
int spinand_spl_read_block(int block, int offset, int len, void *dst);
void nand_deselect(void);
void spinand_deselect(void);

#ifdef CONFIG_SYS_NAND_SELECT_DEVICE
void board_nand_select_device(struct nand_chip *nand, int chip);
#endif

__attribute__((noreturn)) void nand_boot(void);

#ifdef CONFIG_ENV_OFFSET_OOB
#define ENV_OOB_MARKER 0x30425645 /*"EVB0" in little-endian -- offset is stored
				    as block number*/
#define ENV_OOB_MARKER_OLD 0x30564e45 /*"ENV0" in little-endian -- offset is
					stored as byte number */
#define ENV_OFFSET_SIZE 8
int get_nand_env_oob(struct mtd_info *mtd, unsigned long *result);
#endif
int spl_nand_erase_one(int block, int page);

/* platform specific init functions */
void sunxi_nand_init(void);

/*
 * get_nand_dev_by_index - Get the nand info based in index.
 *
 * @dev - index to the nand device.
 *
 * returns pointer to the nand device info structure or NULL on failure.
 */
struct mtd_info *get_nand_dev_by_index(int dev);

#endif /* _NAND_H_ */<|MERGE_RESOLUTION|>--- conflicted
+++ resolved
@@ -8,12 +8,7 @@
 #ifndef _NAND_H_
 #define _NAND_H_
 
-<<<<<<< HEAD
-#include <config.h>
-
 extern void spinand_init(void);
-=======
->>>>>>> d11a6061
 extern void nand_init(void);
 void nand_reinit(void);
 unsigned long nand_size(void);
