--- conflicted
+++ resolved
@@ -33,13 +33,8 @@
 &cbass_main{
 	bootph-pre-ram;
 
-<<<<<<< HEAD
 	main_navss: bus@30000000 {
-		u-boot,dm-spl;
-=======
-	main_navss {
-		bootph-pre-ram;
->>>>>>> 9876c8c1
+		bootph-pre-ram;
 	};
 };
 
@@ -54,13 +49,8 @@
 		bootph-pre-ram;
 	};
 
-<<<<<<< HEAD
 	mcu_navss: bus@28380000 {
-		u-boot,dm-spl;
-=======
-	mcu-navss {
-		bootph-pre-ram;
->>>>>>> 9876c8c1
+		bootph-pre-ram;
 
 		ringacc@2b800000 {
 			reg =	<0x0 0x2b800000 0x0 0x400000>,
