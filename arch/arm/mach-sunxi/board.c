--- conflicted
+++ resolved
@@ -324,7 +324,6 @@
 	return -1;		/* Never reached */
 }
 
-<<<<<<< HEAD
 uint32_t sunxi_get_boot_position(void)
 {
 	int boot_source = sunxi_get_boot_source();
@@ -333,10 +332,7 @@
 	return boot_pos;
 }
 
-#ifdef CONFIG_SPL_BUILD
-=======
 #ifdef CONFIG_XPL_BUILD
->>>>>>> a517796c
 uint32_t sunxi_get_spl_size(void)
 {
 	struct boot_file_head *egon_head = (void *)SPL_ADDR;
