#include <asm/io.h>
#include <asm/arch/cpu.h>
#include <asm/arch/clock.h>
#include <asm/arch/prcm.h>

#ifdef CONFIG_SPL_BUILD
void clock_init_safe(void)
{
	struct sunxi_ccm_reg *const ccm =
		(struct sunxi_ccm_reg *)SUNXI_CCM_BASE;
	struct sunxi_prcm_reg *const prcm =
		(struct sunxi_prcm_reg *)SUNXI_PRCM_BASE;

	if (IS_ENABLED(CONFIG_MACH_SUN50I_H616)) {
		/* this seems to enable PLLs on H616 */
		setbits_le32(&prcm->sys_pwroff_gating, 0x10);
		setbits_le32(&prcm->res_cal_ctrl, 2);
	}

	if (IS_ENABLED(CONFIG_MACH_SUN50I_H616) ||
	    IS_ENABLED(CONFIG_MACH_SUN50I_H6)) {
		clrbits_le32(&prcm->res_cal_ctrl, 1);
		setbits_le32(&prcm->res_cal_ctrl, 1);
	}

	if (IS_ENABLED(CONFIG_MACH_SUN50I_H6)) {
		/* set key field for ldo enable */
		setbits_le32(&prcm->pll_ldo_cfg, 0xA7000000);
		/* set PLL VDD LDO output to 1.14 V */
		setbits_le32(&prcm->pll_ldo_cfg, 0x60000);
	}

	clock_set_pll1(408000000);

	writel(CCM_PLL6_DEFAULT, &ccm->pll6_cfg);
	while (!(readl(&ccm->pll6_cfg) & CCM_PLL6_LOCK))
		;

	clrsetbits_le32(&ccm->cpu_axi_cfg, CCM_CPU_AXI_APB_MASK | CCM_CPU_AXI_AXI_MASK,
			CCM_CPU_AXI_DEFAULT_FACTORS);

	writel(CCM_PSI_AHB1_AHB2_DEFAULT, &ccm->psi_ahb1_ahb2_cfg);
#ifdef CCM_AHB3_DEFAULT
	writel(CCM_AHB3_DEFAULT, &ccm->ahb3_cfg);
#endif
	writel(CCM_APB1_DEFAULT, &ccm->apb1_cfg);

	/*
	 * The mux and factor are set, but the clock will be enabled in
	 * DRAM initialization code.
	 */
	writel(MBUS_CLK_SRC_PLL6X2 | MBUS_CLK_M(3), &ccm->mbus_cfg);
}

void clock_init_uart(void)
{
	struct sunxi_ccm_reg *const ccm =
		(struct sunxi_ccm_reg *)SUNXI_CCM_BASE;

	/* uart clock source is apb2 */
	writel(APB2_CLK_SRC_OSC24M|
	       APB2_CLK_RATE_N_1|
	       APB2_CLK_RATE_M(1),
	       &ccm->apb2_cfg);

	/* open the clock for uart */
	setbits_le32(&ccm->uart_gate_reset,
		     1 << (CONFIG_CONS_INDEX - 1));

	/* deassert uart reset */
	setbits_le32(&ccm->uart_gate_reset,
		     1 << (RESET_SHIFT + CONFIG_CONS_INDEX - 1));
}

void clock_set_pll1(unsigned int clk)
{
	struct sunxi_ccm_reg * const ccm =
		(struct sunxi_ccm_reg *)SUNXI_CCM_BASE;
	u32 val;

	/* Do not support clocks < 288MHz as they need factor P */
	if (clk < 288000000) clk = 288000000;

	/* Switch to 24MHz clock while changing PLL1 */
	val = readl(&ccm->cpu_axi_cfg);
	val &= ~CCM_CPU_AXI_MUX_MASK;
	val |= CCM_CPU_AXI_MUX_OSC24M;
	writel(val, &ccm->cpu_axi_cfg);

	/* clk = 24*n/p, p is ignored if clock is >288MHz */
	val = CCM_PLL1_CTRL_EN | CCM_PLL1_LOCK_EN | CCM_PLL1_CLOCK_TIME_2;
	val |= CCM_PLL1_CTRL_N(clk / 24000000);
	if (IS_ENABLED(CONFIG_MACH_SUN50I_H616))
	       val |= CCM_PLL1_OUT_EN;
	if (IS_ENABLED(CONFIG_SUNXI_GEN_NCAT2))
	       val |= CCM_PLL1_OUT_EN | CCM_PLL1_LDO_EN;
	writel(val, &ccm->pll1_cfg);
	while (!(readl(&ccm->pll1_cfg) & CCM_PLL1_LOCK)) {}

	/* Switch CPU to PLL1 */
	val = readl(&ccm->cpu_axi_cfg);
	val &= ~CCM_CPU_AXI_MUX_MASK;
	val |= CCM_CPU_AXI_MUX_PLL_CPUX;
	writel(val, &ccm->cpu_axi_cfg);
}

int clock_twi_onoff(int port, int state)
{
	struct sunxi_ccm_reg *const ccm =
		(struct sunxi_ccm_reg *)SUNXI_CCM_BASE;
	struct sunxi_prcm_reg *const prcm =
		(struct sunxi_prcm_reg *)SUNXI_PRCM_BASE;
	u32 value, *ptr;
	int shift;

	value = BIT(GATE_SHIFT) | BIT (RESET_SHIFT);

	if (port == 5) {
		shift = 0;
		ptr = &prcm->twi_gate_reset;
	} else {
		shift = port;
		ptr = &ccm->twi_gate_reset;
	}

	/* set the apb clock gate and reset for twi */
	if (state)
		setbits_le32(ptr, value << shift);
	else
		clrbits_le32(ptr, value << shift);

	return 0;
}
<<<<<<< HEAD

#ifdef CONFIG_SUNXI_DE2

void clock_set_pll3(unsigned int clk)
{
	struct sunxi_ccm_reg * const ccm =
		(struct sunxi_ccm_reg *)SUNXI_CCM_BASE;

	if (clk == 0) {
		clrbits_le32(&ccm->pll3_cfg, CCM_PLL3_CTRL_EN);
		return;
	}

	/* PLL3 rate = 24000000 * n / 2 */
	writel(CCM_PLL3_CTRL_EN | CCM_PLL3_LOCK_EN | CCM_PLL3_OUT_EN | CCM_PLL3_LDO_EN |
	       CCM_PLL3_INPUT_DIV2 | CCM_PLL3_CTRL_N(clk / 12000000),
	       &ccm->pll3_cfg);

	while (!(readl(&ccm->pll3_cfg) & CCM_PLL3_LOCK))
		;
}

void clock_set_video1(unsigned int clk)
{
	struct sunxi_ccm_reg * const ccm =
		(struct sunxi_ccm_reg *)SUNXI_CCM_BASE;

	if (clk == 0) {
		clrbits_le32(&ccm->pll_video1_cfg, CCM_VIDEO1_CTRL_EN);
		return;
	}

	/* VIDEO1 rate = 24000000 * n / 2 */
	writel(CCM_VIDEO1_CTRL_EN | CCM_VIDEO1_LOCK_EN | CCM_VIDEO1_OUT_EN | CCM_VIDEO1_LDO_EN |
	       CCM_VIDEO1_INPUT_DIV2 | CCM_VIDEO1_CTRL_N(clk / 12000000),
	       &ccm->pll_video1_cfg);

	while (!(readl(&ccm->pll_video1_cfg) & CCM_VIDEO1_LOCK))
		;
}

void clock_set_pll10(unsigned int clk)
{
	struct sunxi_ccm_reg * const ccm =
		(struct sunxi_ccm_reg *)SUNXI_CCM_BASE;

	if (clk == 0) {
		clrbits_le32(&ccm->pll10_cfg, CCM_PLL10_CTRL_EN);
		return;
	}

	/* PLL10 rate = 24000000 * n / 2 */
	writel(CCM_PLL10_CTRL_EN | CCM_PLL10_LOCK_EN | CCM_PLL10_OUT_EN |
	       CCM_PLL10_INPUT_DIV2 | CCM_PLL10_CTRL_N(clk / 12000000),
	       &ccm->pll_video1_cfg);

	while (!(readl(&ccm->pll_video1_cfg) & CCM_PLL10_LOCK))
		;
}

unsigned int clock_get_pll3(void)
{
	struct sunxi_ccm_reg *const ccm =
		(struct sunxi_ccm_reg *)SUNXI_CCM_BASE;
	u32 rval = readl(&ccm->pll3_cfg);
	int n = ((rval & CCM_PLL3_CTRL_N_MASK) >> CCM_PLL3_CTRL_N_SHIFT) + 1;

	return 12000 * n * 1000;
}

unsigned int clock_get_video1(void)
{
	struct sunxi_ccm_reg *const ccm =
		(struct sunxi_ccm_reg *)SUNXI_CCM_BASE;
	u32 rval = readl(&ccm->pll_video1_cfg);
	int n = ((rval & CCM_VIDEO1_CTRL_N_MASK) >> CCM_VIDEO1_CTRL_N_SHIFT) + 1;

	return 12000 * n * 1000;
}

#endif
=======
#endif /* CONFIG_SPL_BUILD */

/* PLL_PERIPH0 clock, used by the MMC driver */
unsigned int clock_get_pll6(void)
{
	struct sunxi_ccm_reg *const ccm =
		(struct sunxi_ccm_reg *)SUNXI_CCM_BASE;
	uint32_t rval = readl(&ccm->pll6_cfg);
	int n = ((rval & CCM_PLL6_CTRL_N_MASK) >> CCM_PLL6_CTRL_N_SHIFT) + 1;
	int div2 = ((rval & CCM_PLL6_CTRL_DIV2_MASK) >>
		    CCM_PLL6_CTRL_DIV2_SHIFT) + 1;
	int div1, m;

	if (IS_ENABLED(CONFIG_SUNXI_GEN_NCAT2)) {
		div1 = ((rval & CCM_PLL6_CTRL_P0_MASK) >>
			CCM_PLL6_CTRL_P0_SHIFT) + 1;
		m = 1;
	} else {
		div1 = ((rval & CCM_PLL6_CTRL_DIV1_MASK) >>
			CCM_PLL6_CTRL_DIV1_SHIFT) + 1;
		if (IS_ENABLED(CONFIG_MACH_SUN50I_H6))
			m = 4;
		else
			m = 2;
	}

	return 24000000U * n / m / div1 / div2;
}
>>>>>>> 174ac987
<|MERGE_RESOLUTION|>--- conflicted
+++ resolved
@@ -131,89 +131,6 @@
 
 	return 0;
 }
-<<<<<<< HEAD
-
-#ifdef CONFIG_SUNXI_DE2
-
-void clock_set_pll3(unsigned int clk)
-{
-	struct sunxi_ccm_reg * const ccm =
-		(struct sunxi_ccm_reg *)SUNXI_CCM_BASE;
-
-	if (clk == 0) {
-		clrbits_le32(&ccm->pll3_cfg, CCM_PLL3_CTRL_EN);
-		return;
-	}
-
-	/* PLL3 rate = 24000000 * n / 2 */
-	writel(CCM_PLL3_CTRL_EN | CCM_PLL3_LOCK_EN | CCM_PLL3_OUT_EN | CCM_PLL3_LDO_EN |
-	       CCM_PLL3_INPUT_DIV2 | CCM_PLL3_CTRL_N(clk / 12000000),
-	       &ccm->pll3_cfg);
-
-	while (!(readl(&ccm->pll3_cfg) & CCM_PLL3_LOCK))
-		;
-}
-
-void clock_set_video1(unsigned int clk)
-{
-	struct sunxi_ccm_reg * const ccm =
-		(struct sunxi_ccm_reg *)SUNXI_CCM_BASE;
-
-	if (clk == 0) {
-		clrbits_le32(&ccm->pll_video1_cfg, CCM_VIDEO1_CTRL_EN);
-		return;
-	}
-
-	/* VIDEO1 rate = 24000000 * n / 2 */
-	writel(CCM_VIDEO1_CTRL_EN | CCM_VIDEO1_LOCK_EN | CCM_VIDEO1_OUT_EN | CCM_VIDEO1_LDO_EN |
-	       CCM_VIDEO1_INPUT_DIV2 | CCM_VIDEO1_CTRL_N(clk / 12000000),
-	       &ccm->pll_video1_cfg);
-
-	while (!(readl(&ccm->pll_video1_cfg) & CCM_VIDEO1_LOCK))
-		;
-}
-
-void clock_set_pll10(unsigned int clk)
-{
-	struct sunxi_ccm_reg * const ccm =
-		(struct sunxi_ccm_reg *)SUNXI_CCM_BASE;
-
-	if (clk == 0) {
-		clrbits_le32(&ccm->pll10_cfg, CCM_PLL10_CTRL_EN);
-		return;
-	}
-
-	/* PLL10 rate = 24000000 * n / 2 */
-	writel(CCM_PLL10_CTRL_EN | CCM_PLL10_LOCK_EN | CCM_PLL10_OUT_EN |
-	       CCM_PLL10_INPUT_DIV2 | CCM_PLL10_CTRL_N(clk / 12000000),
-	       &ccm->pll_video1_cfg);
-
-	while (!(readl(&ccm->pll_video1_cfg) & CCM_PLL10_LOCK))
-		;
-}
-
-unsigned int clock_get_pll3(void)
-{
-	struct sunxi_ccm_reg *const ccm =
-		(struct sunxi_ccm_reg *)SUNXI_CCM_BASE;
-	u32 rval = readl(&ccm->pll3_cfg);
-	int n = ((rval & CCM_PLL3_CTRL_N_MASK) >> CCM_PLL3_CTRL_N_SHIFT) + 1;
-
-	return 12000 * n * 1000;
-}
-
-unsigned int clock_get_video1(void)
-{
-	struct sunxi_ccm_reg *const ccm =
-		(struct sunxi_ccm_reg *)SUNXI_CCM_BASE;
-	u32 rval = readl(&ccm->pll_video1_cfg);
-	int n = ((rval & CCM_VIDEO1_CTRL_N_MASK) >> CCM_VIDEO1_CTRL_N_SHIFT) + 1;
-
-	return 12000 * n * 1000;
-}
-
-#endif
-=======
 #endif /* CONFIG_SPL_BUILD */
 
 /* PLL_PERIPH0 clock, used by the MMC driver */
@@ -242,4 +159,84 @@
 
 	return 24000000U * n / m / div1 / div2;
 }
->>>>>>> 174ac987
+
+#ifdef CONFIG_SUNXI_DE2
+
+void clock_set_pll3(unsigned int clk)
+{
+	struct sunxi_ccm_reg * const ccm =
+		(struct sunxi_ccm_reg *)SUNXI_CCM_BASE;
+
+	if (clk == 0) {
+		clrbits_le32(&ccm->pll3_cfg, CCM_PLL3_CTRL_EN);
+		return;
+	}
+
+	/* PLL3 rate = 24000000 * n / 2 */
+	writel(CCM_PLL3_CTRL_EN | CCM_PLL3_LOCK_EN | CCM_PLL3_OUT_EN | CCM_PLL3_LDO_EN |
+	       CCM_PLL3_INPUT_DIV2 | CCM_PLL3_CTRL_N(clk / 12000000),
+	       &ccm->pll3_cfg);
+
+	while (!(readl(&ccm->pll3_cfg) & CCM_PLL3_LOCK))
+		;
+}
+
+void clock_set_video1(unsigned int clk)
+{
+	struct sunxi_ccm_reg * const ccm =
+		(struct sunxi_ccm_reg *)SUNXI_CCM_BASE;
+
+	if (clk == 0) {
+		clrbits_le32(&ccm->pll_video1_cfg, CCM_VIDEO1_CTRL_EN);
+		return;
+	}
+
+	/* VIDEO1 rate = 24000000 * n / 2 */
+	writel(CCM_VIDEO1_CTRL_EN | CCM_VIDEO1_LOCK_EN | CCM_VIDEO1_OUT_EN | CCM_VIDEO1_LDO_EN |
+	       CCM_VIDEO1_INPUT_DIV2 | CCM_VIDEO1_CTRL_N(clk / 12000000),
+	       &ccm->pll_video1_cfg);
+
+	while (!(readl(&ccm->pll_video1_cfg) & CCM_VIDEO1_LOCK))
+		;
+}
+
+void clock_set_pll10(unsigned int clk)
+{
+	struct sunxi_ccm_reg * const ccm =
+		(struct sunxi_ccm_reg *)SUNXI_CCM_BASE;
+
+	if (clk == 0) {
+		clrbits_le32(&ccm->pll10_cfg, CCM_PLL10_CTRL_EN);
+		return;
+	}
+
+	/* PLL10 rate = 24000000 * n / 2 */
+	writel(CCM_PLL10_CTRL_EN | CCM_PLL10_LOCK_EN | CCM_PLL10_OUT_EN |
+	       CCM_PLL10_INPUT_DIV2 | CCM_PLL10_CTRL_N(clk / 12000000),
+	       &ccm->pll_video1_cfg);
+
+	while (!(readl(&ccm->pll_video1_cfg) & CCM_PLL10_LOCK))
+		;
+}
+
+unsigned int clock_get_pll3(void)
+{
+	struct sunxi_ccm_reg *const ccm =
+		(struct sunxi_ccm_reg *)SUNXI_CCM_BASE;
+	u32 rval = readl(&ccm->pll3_cfg);
+	int n = ((rval & CCM_PLL3_CTRL_N_MASK) >> CCM_PLL3_CTRL_N_SHIFT) + 1;
+
+	return 12000 * n * 1000;
+}
+
+unsigned int clock_get_video1(void)
+{
+	struct sunxi_ccm_reg *const ccm =
+		(struct sunxi_ccm_reg *)SUNXI_CCM_BASE;
+	u32 rval = readl(&ccm->pll_video1_cfg);
+	int n = ((rval & CCM_VIDEO1_CTRL_N_MASK) >> CCM_VIDEO1_CTRL_N_SHIFT) + 1;
+
+	return 12000 * n * 1000;
+}
+
+#endif