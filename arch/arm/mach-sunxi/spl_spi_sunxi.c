// SPDX-License-Identifier: GPL-2.0+
/*
 * Copyright (C) 2016 Siarhei Siamashka <siarhei.siamashka@gmail.com>
 */

#include <image.h>
#include <log.h>
#include <spl.h>
#include <asm/arch/spl.h>
#include <asm/gpio.h>
#include <asm/io.h>
#include <linux/bitops.h>
#include <linux/delay.h>
#include <linux/libfdt.h>
#include <sunxi_gpio.h>

#ifdef CONFIG_SPL_OS_BOOT
#error CONFIG_SPL_OS_BOOT is not supported yet
#endif

/*
 * This is a very simple U-Boot image loading implementation, trying to
 * replicate what the boot ROM is doing when loading the SPL. Because we
 * know the exact pins where the SPI Flash is connected and also know
 * that the Read Data Bytes (03h) command is supported, the hardware
 * configuration is very simple and we don't need the extra flexibility
 * of the SPI framework. Moreover, we rely on the default settings of
 * the SPI controler hardware registers and only adjust what needs to
 * be changed. This is good for the code size and this implementation
 * adds less than 400 bytes to the SPL.
 *
 * There are two variants of the SPI controller in Allwinner SoCs:
 * A10/A13/A20 (sun4i variant) and everything else (sun6i variant).
 * Both of them are supported.
 *
 * The pin mixing part is SoC specific and only A10/A13/A20/H3/A64 are
 * supported at the moment.
 */

/*****************************************************************************/
/* SUN4I variant of the SPI controller                                       */
/*****************************************************************************/

#define SUN4I_SPI0_CCTL             0x1C
#define SUN4I_SPI0_CTL              0x08
#define SUN4I_SPI0_RX               0x00
#define SUN4I_SPI0_TX               0x04
#define SUN4I_SPI0_FIFO_STA         0x28
#define SUN4I_SPI0_BC               0x20
#define SUN4I_SPI0_TC               0x24

#define SUN4I_CTL_ENABLE            BIT(0)
#define SUN4I_CTL_MASTER            BIT(1)
#define SUN4I_CTL_TF_RST            BIT(8)
#define SUN4I_CTL_RF_RST            BIT(9)
#define SUN4I_CTL_XCH               BIT(10)

/*****************************************************************************/
/* SUN6I variant of the SPI controller                                       */
/*****************************************************************************/

#define SUN6I_SPI0_CCTL             0x24
#define SUN6I_SPI0_GCR              0x04
#define SUN6I_SPI0_TCR              0x08
#define SUN6I_SPI0_FIFO_STA         0x1C
#define SUN6I_SPI0_MBC              0x30
#define SUN6I_SPI0_MTC              0x34
#define SUN6I_SPI0_BCC              0x38
#define SUN6I_SPI0_TXD              0x200
#define SUN6I_SPI0_RXD              0x300

#define SUN6I_CTL_ENABLE            BIT(0)
#define SUN6I_CTL_MASTER            BIT(1)
#define SUN6I_CTL_SRST              BIT(31)
#define SUN6I_TCR_SDM               BIT(13)
#define SUN6I_TCR_XCH               BIT(31)

/*****************************************************************************/

#if IS_ENABLED(CONFIG_SUN50I_GEN_H6)
#define CCM_BASE                    0x03001000
#elif IS_ENABLED(CONFIG_SUNXI_GEN_NCAT2)
#define CCM_BASE                    0x02001000
#else
#define CCM_BASE                    0x01C20000
#endif

#define CCM_AHB_GATING0             (CCM_BASE + 0x60)
#define CCM_H6_SPI_BGR_REG          (CCM_BASE + 0x96c)
#if IS_ENABLED(CONFIG_SUN50I_GEN_H6) || IS_ENABLED(CONFIG_SUNXI_GEN_NCAT2)
#define CCM_SPI0_CLK                (CCM_BASE + 0x940)
#else
#define CCM_SPI0_CLK                (CCM_BASE + 0xA0)
#endif
#define SUN6I_BUS_SOFT_RST_REG0     (CCM_BASE + 0x2C0)

#define AHB_RESET_SPI0_SHIFT        20
#define AHB_GATE_OFFSET_SPI0        20

#define SPI0_CLK_DIV_BY_2           0x1000
#define SPI0_CLK_DIV_BY_4           0x1001
#define SPI0_CLK_DIV_BY_32          0x100f

/*****************************************************************************/

/*
 * Allwinner A10/A20 SoCs were using pins PC0,PC1,PC2,PC23 for booting
 * from SPI Flash, everything else is using pins PC0,PC1,PC2,PC3.
 * The H6 uses PC0, PC2, PC3, PC5, the H616 PC0, PC2, PC3, PC4.
 */
static void spi0_pinmux_setup(unsigned int pin_function)
{
	/* All chips use PC2. And all chips use PC0, except R528/T113 */
	if (!IS_ENABLED(CONFIG_MACH_SUN8I_R528))
		sunxi_gpio_set_cfgpin(SUNXI_GPC(0), pin_function);

	sunxi_gpio_set_cfgpin(SUNXI_GPC(2), pin_function);

	/* All chips except H6/H616/R528/T113 use PC1. */
	if (!IS_ENABLED(CONFIG_SUN50I_GEN_H6) &&
	    !IS_ENABLED(CONFIG_MACH_SUN8I_R528))
		sunxi_gpio_set_cfgpin(SUNXI_GPC(1), pin_function);

	if (IS_ENABLED(CONFIG_MACH_SUN50I_H6) ||
	    IS_ENABLED(CONFIG_MACH_SUN8I_R528))
		sunxi_gpio_set_cfgpin(SUNXI_GPC(5), pin_function);
	if (IS_ENABLED(CONFIG_MACH_SUN50I_H616) ||
	    IS_ENABLED(CONFIG_MACH_SUN8I_R528))
		sunxi_gpio_set_cfgpin(SUNXI_GPC(4), pin_function);

	/* Older generations use PC23 for CS, newer ones use PC3. */
	if (IS_ENABLED(CONFIG_MACH_SUN4I) || IS_ENABLED(CONFIG_MACH_SUN7I) ||
	    IS_ENABLED(CONFIG_MACH_SUN8I_R40))
		sunxi_gpio_set_cfgpin(SUNXI_GPC(23), pin_function);
	else
		sunxi_gpio_set_cfgpin(SUNXI_GPC(3), pin_function);
}

static bool is_sun6i_gen_spi(void)
{
	return IS_ENABLED(CONFIG_SUNXI_GEN_SUN6I) ||
	       IS_ENABLED(CONFIG_SUN50I_GEN_H6) ||
	       IS_ENABLED(CONFIG_SUNXI_GEN_NCAT2) ||
	       IS_ENABLED(CONFIG_MACH_SUN8I_V3S);
}

static uintptr_t spi0_base_address(void)
{
	if (IS_ENABLED(CONFIG_MACH_SUN8I_R40))
		return 0x01C05000;

	if (IS_ENABLED(CONFIG_SUN50I_GEN_H6))
		return 0x05010000;

	if (IS_ENABLED(CONFIG_SUNXI_GEN_NCAT2))
		return 0x04025000;

	if (!is_sun6i_gen_spi() ||
	    IS_ENABLED(CONFIG_MACH_SUNIV))
		return 0x01C05000;

	return 0x01C68000;
}

/*
 * Setup 6 MHz from OSC24M (because the BROM is doing the same).
 */
static void spi0_enable_clock(void)
{
	uintptr_t base = spi0_base_address();

	/* Deassert SPI0 reset on SUN6I */
	if (IS_ENABLED(CONFIG_SUN50I_GEN_H6) ||
	    IS_ENABLED(CONFIG_SUNXI_GEN_NCAT2))
		setbits_le32(CCM_H6_SPI_BGR_REG, (1U << 16) | 0x1);
	else if (is_sun6i_gen_spi())
		setbits_le32(SUN6I_BUS_SOFT_RST_REG0,
			     (1 << AHB_RESET_SPI0_SHIFT));

	/* Open the SPI0 gate */
	if (!IS_ENABLED(CONFIG_SUN50I_GEN_H6) &&
	    !IS_ENABLED(CONFIG_SUNXI_GEN_NCAT2))
		setbits_le32(CCM_AHB_GATING0, (1 << AHB_GATE_OFFSET_SPI0));

	if (IS_ENABLED(CONFIG_MACH_SUNIV)) {
		/* Divide by 32, clock source is AHB clock 200MHz */
		writel(SPI0_CLK_DIV_BY_32, base + SUN6I_SPI0_CCTL);
	} else {
		/* New SoCs do not have a clock divider inside */
		if (!IS_ENABLED(CONFIG_SUNXI_GEN_NCAT2)) {
			/* Divide by 4 */
			writel(SPI0_CLK_DIV_BY_4,
			       base + (is_sun6i_gen_spi() ? SUN6I_SPI0_CCTL :
			       SUN4I_SPI0_CCTL));
		}

		/* 24MHz from OSC24M */
		writel((1 << 31), CCM_SPI0_CLK);
	}

	if (is_sun6i_gen_spi()) {
		/* Enable SPI in the master mode and do a soft reset */
		setbits_le32(base + SUN6I_SPI0_GCR, SUN6I_CTL_MASTER |
			     SUN6I_CTL_ENABLE | SUN6I_CTL_SRST);
		/* Wait for completion */
		while (readl(base + SUN6I_SPI0_GCR) & SUN6I_CTL_SRST)
			;

		/*
		 * For new SoCs we should configure sample mode depending on
		 * input clock. As 24MHz from OSC24M is used, we could use
		 * normal sample mode by setting SDM bit in the TCR register
		 */
		if (IS_ENABLED(CONFIG_SUNXI_GEN_NCAT2))
			setbits_le32(base + SUN6I_SPI0_TCR, SUN6I_TCR_SDM);
	} else {
		/* Enable SPI in the master mode and reset FIFO */
		setbits_le32(base + SUN4I_SPI0_CTL, SUN4I_CTL_MASTER |
						    SUN4I_CTL_ENABLE |
						    SUN4I_CTL_TF_RST |
						    SUN4I_CTL_RF_RST);
	}
}

static void spi0_disable_clock(void)
{
	uintptr_t base = spi0_base_address();

	/* Disable the SPI0 controller */
	if (is_sun6i_gen_spi())
		clrbits_le32(base + SUN6I_SPI0_GCR, SUN6I_CTL_MASTER |
					     SUN6I_CTL_ENABLE);
	else
		clrbits_le32(base + SUN4I_SPI0_CTL, SUN4I_CTL_MASTER |
					     SUN4I_CTL_ENABLE);

	/* Disable the SPI0 clock */
	if (!IS_ENABLED(CONFIG_MACH_SUNIV))
		writel(0, CCM_SPI0_CLK);

	/* Close the SPI0 gate */
	if (!IS_ENABLED(CONFIG_SUN50I_GEN_H6) &&
	    !IS_ENABLED(CONFIG_SUNXI_GEN_NCAT2))
		clrbits_le32(CCM_AHB_GATING0, (1 << AHB_GATE_OFFSET_SPI0));

	/* Assert SPI0 reset on SUN6I */
	if (IS_ENABLED(CONFIG_SUN50I_GEN_H6) ||
	    IS_ENABLED(CONFIG_SUNXI_GEN_NCAT2))
		clrbits_le32(CCM_H6_SPI_BGR_REG, (1U << 16) | 0x1);
	else if (is_sun6i_gen_spi())
		clrbits_le32(SUN6I_BUS_SOFT_RST_REG0,
			     (1 << AHB_RESET_SPI0_SHIFT));
}

static void spi0_init(void)
{
	unsigned int pin_function = SUNXI_GPC_SPI0;

	if (IS_ENABLED(CONFIG_MACH_SUN50I) ||
	    IS_ENABLED(CONFIG_SUN50I_GEN_H6))
		pin_function = SUN50I_GPC_SPI0;
	else if (IS_ENABLED(CONFIG_MACH_SUNIV) ||
		 IS_ENABLED(CONFIG_MACH_SUN8I_R528))
		pin_function = SUNIV_GPC_SPI0;

	spi0_pinmux_setup(pin_function);
	spi0_enable_clock();
}

static void spi0_deinit(void)
{
	/* New SoCs can disable pins, older could only set them as input */
	unsigned int pin_function = SUNXI_GPIO_INPUT;

	if (is_sun6i_gen_spi())
		pin_function = SUNXI_GPIO_DISABLE;

	spi0_disable_clock();
	spi0_pinmux_setup(pin_function);
}

/*****************************************************************************/

#define SPI_READ_MAX_SIZE 60 /* FIFO size, minus 4 bytes of the header */

static void sunxi_spi0_xfer(const u8 *txbuf, u32 txlen,
			    u8 *rxbuf, u32 rxlen,
			    ulong spi_ctl_reg,
			    ulong spi_ctl_xch_bitmask,
			    ulong spi_fifo_reg,
			    ulong spi_tx_reg,
			    ulong spi_rx_reg,
			    ulong spi_bc_reg,
			    ulong spi_tc_reg,
			    ulong spi_bcc_reg)
{
	writel(txlen + rxlen, spi_bc_reg); /* Burst counter (total bytes) */
	writel(txlen, spi_tc_reg);         /* Transfer counter (bytes to send) */
	if (spi_bcc_reg)
		writel(txlen, spi_bcc_reg);  /* SUN6I also needs this */

	for (u32 i = 0; i < txlen; i++)
		writeb(*(txbuf++), spi_tx_reg);

	/* Start the data transfer */
	setbits_le32(spi_ctl_reg, spi_ctl_xch_bitmask);

	/* Wait until everything is received in the RX FIFO */
	while ((readl(spi_fifo_reg) & 0x7F) < txlen + rxlen)
		;

	/* Skip txlen bytes */
	for (u32 i = 0; i < txlen; i++)
		readb(spi_rx_reg);

	/* Read the data */
	while (rxlen-- > 0)
		*rxbuf++ = readb(spi_rx_reg);
}

static void spi0_xfer(const u8 *txbuf, u32 txlen, u8 *rxbuf, u32 rxlen)
{
	uintptr_t base = spi0_base_address();

	if (is_sun6i_gen_spi()) {
		sunxi_spi0_xfer(txbuf, txlen, rxbuf, rxlen,
				base + SUN6I_SPI0_TCR,
				SUN6I_TCR_XCH,
				base + SUN6I_SPI0_FIFO_STA,
				base + SUN6I_SPI0_TXD,
				base + SUN6I_SPI0_RXD,
				base + SUN6I_SPI0_MBC,
				base + SUN6I_SPI0_MTC,
				base + SUN6I_SPI0_BCC);
	} else {
		sunxi_spi0_xfer(txbuf, txlen, rxbuf, rxlen,
				base + SUN4I_SPI0_CTL,
				SUN4I_CTL_XCH,
				base + SUN4I_SPI0_FIFO_STA,
				base + SUN4I_SPI0_TX,
				base + SUN4I_SPI0_RX,
				base + SUN4I_SPI0_BC,
				base + SUN4I_SPI0_TC,
				0);
	}
}

#if defined(CONFIG_SPL_SPINAND_SUPPORT)
static int spi0_nand_switch_page(u32 page)
{
	unsigned count;
	u8 buf[4];

	/* Configure the Page Data Read (13h) command header */
	buf[0] = 0x13;
	buf[1] = (u8)(page >> 16);
	buf[2] = (u8)(page >> 8);
	buf[3] = (u8)(page);

	spi0_xfer(buf, 4, NULL, 0);

	/* Wait for NAND chip to exit busy state */
	buf[0] = 0x0f;
	buf[1] = 0xc0;

	/* Load a NAND page can take up to 2-decimal-digit microseconds */
	for (count = 0; count < 100; count ++) {
		udelay(1);
		spi0_xfer(buf, 2, buf+2, 1);
		if (!(buf[2] & 0x1))
			return 0;
	}

	return -ETIMEDOUT;
}

static void spi0_nand_reset(void)
{
	u8 buf[1];

	/* Configure the Device RESET (ffh) command */
	buf[0] = 0xff;

	spi0_xfer(buf, 1, NULL, 0);

	/* Wait for the NAND to finish resetting */
	udelay(10);
}
#endif

static void spi0_read_data(void *buf, u32 addr, u32 len, u32 addr_len)
{
	u8 *buf8 = buf;
	u32 chunk_len;
	u8 txbuf[4];

	while (len > 0) {
		chunk_len = len;

		/* Configure the Read Data Bytes (03h) command header */
		txbuf[0] = 0x03;
		if (addr_len == 3) {
			txbuf[1] = (u8)(addr >> 16);
			txbuf[2] = (u8)(addr >> 8);
			txbuf[3] = (u8)(addr);
		} else if (addr_len == 2) {
			txbuf[1] = (u8)(addr >> 8);
			txbuf[2] = (u8)(addr);
			txbuf[3] = 0; /* dummy */
		}

		if (chunk_len > SPI_READ_MAX_SIZE)
			chunk_len = SPI_READ_MAX_SIZE;

		spi0_xfer(txbuf, 4, buf8, chunk_len);

		/* tSHSL time is up to 100 ns in various SPI flash datasheets */
		udelay(1);

		len  -= chunk_len;
		buf8 += chunk_len;
		addr += chunk_len;
	}
}

static ulong spi_load_read_nor(struct spl_load_info *load, ulong sector,
			       ulong count, void *buf)
{
	spi0_read_data(buf, sector, count, 3);

	return count;
}

#if defined(CONFIG_SPL_SPINAND_SUPPORT)
static ulong spi_load_read_nand(struct spl_load_info *load, ulong sector,
			       ulong count, void *buf)
{
	const ulong pagesize = CONFIG_SPL_SPINAND_PAGE_SIZE;
	ulong remain = count;

	while (remain) {
		ulong count_in_page = min(remain, pagesize - (sector % pagesize));
		ulong current_page = sector / pagesize;
		if (spi0_nand_switch_page(current_page) != 0)
			return 0;
		spi0_read_data(buf, sector % pagesize, count_in_page, 2);
		remain -= count_in_page;
		sector += count_in_page;
		buf += count_in_page;
	}

	return count;
}

void spinand_init(void)
{
	spi0_init();
	spi0_nand_reset();
}

void spinand_deselect(void)
{
	spi0_deinit();
}

int spinand_spl_read_block(int block, int offset, int len, void *dst)
{
	ulong byte_offset = (block * CONFIG_SPL_SPINAND_BLOCK_SIZE) + offset;

	spi_load_read_nand(NULL, byte_offset, len, dst);

	return 0;
}

#endif

/*****************************************************************************/

static int spl_spi_try_load(struct spl_image_info *spl_image,
			    struct spl_boot_device *bootdev,
			    struct spl_load_info *load, u32 offset,
			    bool allow_raw)
{
	int ret = 0;
	struct legacy_img_hdr *header;
	header = (struct legacy_img_hdr *)CONFIG_TEXT_BASE;

	if (load->read(load, offset, 0x40, (void *)header) == 0)
		return -EINVAL;

        if (IS_ENABLED(CONFIG_SPL_LOAD_FIT) &&
		image_get_magic(header) == FDT_MAGIC) {

		debug("Found FIT image\n");
<<<<<<< HEAD
		ret = spl_load_simple_fit(spl_image, load,
					  offset, header);
=======
		spl_load_init(&load, spi_load_read, NULL, 1);
		ret = spl_load_simple_fit(spl_image, &load,
					  load_offset, header);
>>>>>>> a517796c
	} else {
		if (!allow_raw && image_get_magic(header) != IH_MAGIC)
			return -EINVAL;

		ret = spl_parse_image_header(spl_image, bootdev, header);
		if (ret)
			return ret;

		if (load->read(load, offset, spl_image->size,
			       (void *)spl_image->load_addr) == 0)
			ret = -EINVAL;
	}

	return ret;
}

static int spl_spi_load_image(struct spl_image_info *spl_image,
			      struct spl_boot_device *bootdev)
{
	int ret = 0;
	uint32_t load_offset = sunxi_get_spl_size();
	struct spl_load_info load;
	bool allow_raw = false;

	load_offset = max_t(uint32_t, load_offset, CONFIG_SYS_SPI_U_BOOT_OFFS);

	spi0_init();

	switch (bootdev->boot_device) {
#if defined(CONFIG_SPL_SPINAND_SUPPORT)
	case BOOT_DEVICE_SPINAND:
		spi0_nand_reset();
		load.read = spi_load_read_nand;
		spl_set_bl_len(&load, 1);
		break;
#endif
	case BOOT_DEVICE_SPI:
		load.read = spi_load_read_nor;
		spl_set_bl_len(&load, 1);
		allow_raw = true;
		break;
	}

	ret = spl_spi_try_load(spl_image, bootdev, &load, load_offset, allow_raw);

	spi0_deinit();

	return ret;
}
/* Use priorty 0 to override the default if it happens to be linked in */
SPL_LOAD_IMAGE_METHOD("sunxi SPI", 0, BOOT_DEVICE_SPI, spl_spi_load_image);

#if IS_ENABLED(CONFIG_SPL_SPINAND_SUPPORT)
SPL_LOAD_IMAGE_METHOD("sunxi SPI NAND", 0, BOOT_DEVICE_SPINAND, spl_spi_load_image);
#endif<|MERGE_RESOLUTION|>--- conflicted
+++ resolved
@@ -492,14 +492,8 @@
 		image_get_magic(header) == FDT_MAGIC) {
 
 		debug("Found FIT image\n");
-<<<<<<< HEAD
 		ret = spl_load_simple_fit(spl_image, load,
 					  offset, header);
-=======
-		spl_load_init(&load, spi_load_read, NULL, 1);
-		ret = spl_load_simple_fit(spl_image, &load,
-					  load_offset, header);
->>>>>>> a517796c
 	} else {
 		if (!allow_raw && image_get_magic(header) != IH_MAGIC)
 			return -EINVAL;
@@ -532,13 +526,11 @@
 #if defined(CONFIG_SPL_SPINAND_SUPPORT)
 	case BOOT_DEVICE_SPINAND:
 		spi0_nand_reset();
-		load.read = spi_load_read_nand;
-		spl_set_bl_len(&load, 1);
+		spl_load_init(&load, spi_load_read_nand, NULL, 1);
 		break;
 #endif
 	case BOOT_DEVICE_SPI:
-		load.read = spi_load_read_nor;
-		spl_set_bl_len(&load, 1);
+		spl_load_init(&load, spi_load_read_nor, NULL, 1);
 		allow_raw = true;
 		break;
 	}
