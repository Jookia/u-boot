--- conflicted
+++ resolved
@@ -3,15 +3,10 @@
 VERSION = 2024
 PATCHLEVEL = 07
 SUBLEVEL =
-<<<<<<< HEAD
 EXTRAVERSION = -rc4
+NAME =
+
 PATCHESVERSION = -allpatches20240528
-=======
-EXTRAVERSION = -rc3
->>>>>>> b88980f9
-NAME =
-
-PATCHESVERSION = TODO
 
 # *DOCUMENTATION*
 # To see a list of typical targets execute "make help"
