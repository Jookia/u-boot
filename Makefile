--- conflicted
+++ resolved
@@ -3,12 +3,8 @@
 VERSION = 2024
 PATCHLEVEL = 07
 SUBLEVEL =
-<<<<<<< HEAD
-EXTRAVERSION = -rc3
+EXTRAVERSION = -rc4
 PATCHESVERSION = -allpatches20240528
-=======
-EXTRAVERSION = -rc4
->>>>>>> c0ea27bc
 NAME =
 
 # *DOCUMENTATION*
